# ftp_client.py
# This script is a command-line FTP client with a key security feature:
# it integrates with a ClamAV agent to scan files for viruses before
# allowing them to be uploaded.

import os
import socket
import shlex
import sys
import time
import threading

# Import the custom FTP logic and its exceptions.
from my_ftp import FTPClient as MyFTPClient, FTPError, FTPConnectError, FTPPermError, FTPTempError

# --- Global Configuration for the ClamAV scanning agent ---
CLAMAV_AGENT_HOST = '127.0.0.1' # Assumes the agent is running on the same machine.
CLAMAV_AGENT_PORT = 12067
BUFFER_SIZE = 4096

# --- Standardized Scan Results ---
# These constants help avoid typos and make the code easier to read.
SCAN_RESULT_CLEAN = "OK"
SCAN_RESULT_INFECTED_PREFIX = "INFECTED:"
SCAN_RESULT_ERROR = "ERROR"
SCAN_RESULT_SCAN_ERROR_PREFIX = "SCAN_ERROR:"


class FTPClient:
    """The main class that encapsulates all FTP client functionality."""
    def __init__(self):
        """Initializes the FTP client's state."""
        self.ftp = MyFTPClient()  # The low-level FTP implementation.
        self.connected = False    # Tracks connection status.
        self.current_dir = ""     # Caches the current remote directory.
        self.prompt_enabled = True # Toggles confirmation prompts for mget/mput.
        self.transfer_type = 'binary' # Default transfer mode.
        self.clamav_connected = False
        self.transfer_in_progress = False

    # --- Connection Management ---
    def connect_ftp(self, host, username, password, port=21):
        """Connects to an FTP server and logs in."""
        try:
            self.ftp.connect(host, port)
            welcome = self.ftp.getwelcome()
            print(f"✅ {welcome}")
            
            # Authenticate with the server.
            self.ftp.login(username, password)
            print(f"✅ Successfully connected to {host}.")
            
            self.connected = True
            self.current_dir = self.ftp.pwd()
            print(f"📍 Current directory: {self.current_dir}")
            return True
            
        except (FTPConnectError, FTPPermError, FTPTempError) as e:
            print(f"❌ Connection failed: {e}")
            self.connected = False
            return False
        except Exception as e:
            print(f"❌ An unexpected error occurred during FTP connection: {e}")
            self.connected = False
            return False

    def disconnect_ftp(self):
        """Gracefully disconnects from the FTP server using the QUIT command."""
        if self.ftp and self.connected:
            try:
                self.ftp.quit()
                print("👋 Disconnected from server.")
            except FTPError as e:
                print(f"❌ Error while disconnecting: {e}")
            finally:
                self.connected = False
        else:
            print("⚠️ Not connected to any FTP server.")

    @staticmethod
    def show_progress_bar(current, total, prefix="Progress", length=40):
        """Display a simple progress bar."""
        if total <= 0:
            percent = 100
            print(f'\r{prefix}: {current} bytes downloaded...', end="", flush=True)
            return
        
        percent = min(100.0, (current / total) * 100)
        display_current = min(current, total)
        filled_length = int(length * display_current // total)
        bar = '█' * filled_length + '-' * (length - filled_length)
        
        print(f'\r{prefix}: |{bar}| {percent:.1f}% ({current}/{total} bytes)', end="", flush=True)
        
        if current >= total:
            print()

    # --- ClamAV Integration ---
    def scan_file_with_clamav(self, file_path):
        """
        Connects to the ClamAV agent, sends a file for scanning, and
        returns the result from the agent.
        """
        if not os.path.exists(file_path):
            print(f"❌ File not found: {file_path}")
            return SCAN_RESULT_ERROR
        
        file_name = os.path.basename(file_path)
        file_size = os.path.getsize(file_path)

        try:
            # Establish a new connection to the ClamAV agent.
            with socket.socket(socket.AF_INET, socket.SOCK_STREAM) as s:
                s.connect((CLAMAV_AGENT_HOST, CLAMAV_AGENT_PORT))
                print(f"🔬 Connected to ClamAV Agent at {CLAMAV_AGENT_HOST}:{CLAMAV_AGENT_PORT}")

                # --- Follow the ClamAV Agent Protocol ---
                # 1. Send file name length (4 bytes) and name.
                s.sendall(len(file_name).to_bytes(4, byteorder='big'))
                s.sendall(file_name.encode('utf-8'))
                
                # 2. Send file size (8 bytes).
                s.sendall(file_size.to_bytes(8, byteorder='big'))

<<<<<<< HEAD
                # 3. Stream the file content in chunks.
=======
                # Send file data
                sent_bytes = 0
>>>>>>> 9be2b699
                with open(file_path, "rb") as f:
                    while True:
                        data = f.read(BUFFER_SIZE)
                        if not data:
                            break
                        s.sendall(data)
                        sent_bytes += len(data)
                        #FTPClient.show_progress_bar(sent_bytes, file_size, "Scan")
                
                # 4. Receive and interpret the scan result.
                result = s.recv(1024).decode('utf-8').strip()
                print(f"🔍 Scan result for {file_name}: {result}")
                
                # Return a standardized result based on the agent's response.
                if result.startswith(SCAN_RESULT_INFECTED_PREFIX):
                    print(f"🛑 FILE INFECTED! Virus: {result[len(SCAN_RESULT_INFECTED_PREFIX):]}")
                    return SCAN_RESULT_INFECTED_PREFIX
                elif result == SCAN_RESULT_CLEAN:
                    print(f"✅ File is CLEAN.")
                    return SCAN_RESULT_CLEAN
                elif result.startswith(SCAN_RESULT_SCAN_ERROR_PREFIX):
                    print(f"❌ Scan error: {result[len(SCAN_RESULT_SCAN_ERROR_PREFIX):]}")
                    return SCAN_RESULT_ERROR
                else:
                    print(f"❌ Unknown scan result: {result}")
                    return SCAN_RESULT_ERROR
                    
        except ConnectionRefusedError:
            print(f"🚫 Connection to ClamAV agent at {CLAMAV_AGENT_HOST}:{CLAMAV_AGENT_PORT} refused.")
            return SCAN_RESULT_ERROR
        except Exception as e:
            print(f"❌ Error communicating with ClamAV Agent: {e}")
            return SCAN_RESULT_ERROR

    def set_clamav_agent_config(self):
        """Allows the user to change the ClamAV agent's host and port at runtime."""
        global CLAMAV_AGENT_HOST, CLAMAV_AGENT_PORT
        print("🛠️ Configure ClamAV agent (leave blank to keep current values):")
        
        new_host = input(f"Enter ClamAV Agent Host (current: {CLAMAV_AGENT_HOST}): ").strip()
        new_port = input(f"Enter ClamAV Agent Port (current: {CLAMAV_AGENT_PORT}): ").strip()
        
        if new_host:
            CLAMAV_AGENT_HOST = new_host
        try:
            if new_port:
                CLAMAV_AGENT_PORT = int(new_port)
        except ValueError:
            print("❌ Invalid port number. Port must be an integer.")
            return
            
        print(f"✅ ClamAV Agent configured to: {CLAMAV_AGENT_HOST}:{CLAMAV_AGENT_PORT}")


    # --- File Operations ---
    def list_files(self):
        """Lists files in the current remote directory."""
        if not self.connected:
            print("❌ Not connected to FTP server.")
            return
            
        try:
            print("📂 Listing files:")
            files = self.ftp.nlst()
            if not files:
                print("⚠️ No files found in this directory.")
            for f in files:
                print(f"   📄 {f}")
        except FTPError as e:
            print(f"❌ Error listing directory: {e}")

    def change_directory(self, remote_dir):
        """Changes the current directory on the FTP server."""
        if not self.connected:
            print("❌ Not connected to FTP server.")
            return
            
        try:
            self.ftp.cwd(remote_dir)
            self.current_dir = self.ftp.pwd()
            print(f"📁 Changed to directory: {self.current_dir}")
        except FTPError as e:
            print(f"❌ Failed to change directory: {e}")

    def print_working_directory(self):
        """Shows the current working directory on the server."""
        if not self.connected:
            print("❌ Not connected to FTP server.")
            return
            
        try:
            print(f"📍 Current directory: {self.ftp.pwd()}")
        except FTPError as e:
            print(f"❌ Error getting current directory: {e}")

    def local_change_directory(self, local_dir):
        """Changes the current directory on the local machine."""
        try:
            os.chdir(local_dir)
            print(f"📂 Local directory changed to: {os.getcwd()}")
        except FileNotFoundError:
            print(f"❌ Local directory not found: {local_dir}")
        except Exception as e:
            print(f"❌ Failed to change local directory: {e}")

    def make_directory(self, remote_dir_path):
        """Creates a new directory on the FTP server."""
        if not self.connected:
            print("❌ Not connected to FTP server.")
            return False
        if not remote_dir_path:
            print("Usage: mkdir <remote_directory_path>")
            return False
            
        try:
            self.ftp.mkd(remote_dir_path)
            print(f"📁 Directory '{remote_dir_path}' created on server.")
            return True
        except FTPError as e:
            print(f"❌ Error creating directory '{remote_dir_path}': {e}")
            return False

    def remove_directory(self, remote_dir_path):
        """Removes a directory from the FTP server."""
        if not self.connected:
            print("❌ Not connected to FTP server.")
            return False
        if not remote_dir_path:
            print("Usage: rmdir <remote_directory_path>")
            return False
            
        try:
            self.ftp.rmd(remote_dir_path)
            print(f"🗑️ Directory '{remote_dir_path}' removed from server.")
            return True
        except FTPError as e:
            print(f"❌ Error removing directory '{remote_dir_path}': {e}")
            return False

    def delete_file(self, remote_file_path):
        """Deletes a file from the FTP server."""
        if not self.connected:
            print("❌ Not connected to FTP server.")
            return False
        if not remote_file_path:
            print("Usage: delete <remote_file_path>")
            return False
            
        try:
            self.ftp.delete(remote_file_path)
            print(f"🗑️ File '{remote_file_path}' deleted from server.")
            return True
        except FTPError as e:
            print(f"❌ Error deleting file '{remote_file_path}': {e}")
            return False

    def rename_item(self, from_path, to_path=None):
        """Renames a file or directory on the FTP server."""
        if not self.connected:
            print("❌ Not connected to FTP server.")
            return False
        if not from_path:
            print("Usage: rename <old_path> [new_path]")
            return False
            
        # Prompt for the new name if not provided.
        if not to_path:
            to_path = input("✏️ New file name (include extension): ").strip()
            
        try:
            self.ftp.rename(from_path, to_path)
            print(f"📄 Renamed '{from_path}' to '{to_path}' on server.")
            return True
        except FTPError as e:
            print(f"❌ Error renaming '{from_path}' to '{to_path}': {e}")
            return False

    class ProgressCallback:
        """Callback class to track upload/download progress."""
        def __init__(self, file_size, operation="Transfer"):
            self.file_size = file_size
            self.transferred = 0
            self.operation = operation
            
        def __call__(self, data):
            self.transferred += len(data)
            FTPClient.show_progress_bar(self.transferred, self.file_size, self.operation)

    # --- Transfer Operations ---
    def upload_file(self, local_path, remote_path=None):
        """
        Uploads a single file, but **scans it with ClamAV first**.
        If the scan fails or finds a virus, the upload is cancelled.
        """
        if not self.connected:
            print("❌ Not connected to FTP server.")
            return False
            
        local_path = local_path.strip('"')
        if not os.path.exists(local_path):
            print(f"❌ File '{local_path}' not found")
            return False

        # --- CRITICAL STEP: Scan the file before proceeding with the upload. ---
        scan_result = self.scan_file_with_clamav(local_path)
        if scan_result != SCAN_RESULT_CLEAN:
            print("🛑 Upload cancelled due to scan result.")
            return False

        # If the file is clean, proceed with the FTP upload.
        try:
            if not remote_path:
                remote_path = os.path.basename(local_path)
            file_size = os.path.getsize(local_path)
            # Khởi tạo callback để theo dõi tiến trình
            progress_callback = self.ProgressCallback(file_size, "Upload")

            print(f"📤 Uploading '{local_path}' to server as '{remote_path}'...")
            self.ftp.stor(local_path, remote_path, binary=(self.transfer_type == 'binary')
                          , callback = progress_callback)

            print("✅ Upload successful.")
            return True
            
        except FTPError as e:
            print(f"❌ Upload error: {e}")
            return False

    def download_file(self, remote_path, local_path=None):
        """Downloads a single file from the server."""
        if not self.connected:
            print("❌ Not connected to FTP server.")
            return False
            
        try:
            if not local_path:
                local_path = os.path.basename(remote_path)
                
            file_size = self.ftp.size(remote_path)

            progress_callback = self.ProgressCallback(file_size, "Download")

            print(f"⬇️ Downloading '{remote_path}' from server...")            
            self.ftp.retr(remote_path, local_path, binary=(self.transfer_type == 'binary')
                          , callback = progress_callback)
                    
            print(f"✅ Downloaded: {remote_path} to {local_path}")
            return True
            
        except FTPError as e:
            print(f"\n❌ Download failed: {e}")
            return False

    def upload_files(self, local_dir=None):
        """
        Implements 'mput' functionality to upload multiple files from a local
        directory, potentially recursively.
        """
        if not self.connected:
            print("❌ Not connected to FTP server.")
            return
            
        print("📤 Multi-file upload")
        if not local_dir:
            local_dir = input("📁 Enter local folder to upload from (or drag and drop): ").strip().strip('"')
            
        if not local_dir:
            local_dir = '.'
            
        if not os.path.isdir(local_dir):
            print(f"❌ Folder not found or invalid: {local_dir}")
            return

        # Ask the user if they want to upload subdirectories too.
        recursive = input("⬆️ Recursively upload sub-directories? [Y/N]: ").strip().lower() == 'y'
        
        original_server_dir = self.ftp.pwd()
        success_count = 0
        fail_count = 0

        # Build a list of all files that need to be uploaded.
        files_to_upload = []
        if recursive:
            for dirpath, _, filenames in os.walk(local_dir):
                for f in filenames:
                    files_to_upload.append(os.path.join(dirpath, f))
        else:
            for f in os.listdir(local_dir):
                full_path = os.path.join(local_dir, f)
                if os.path.isfile(full_path):
                    files_to_upload.append(full_path)

        # Iterate through the list and upload each file.
        for local_full_path in files_to_upload:
            # If prompting is enabled, ask for confirmation for each file.
            if self.prompt_enabled:
                confirm = input(f"⬆️ Upload {local_full_path}? [Y/N]: ").strip().lower()
                if confirm != 'y':
                    print(f"⏭️ Skipped: {local_full_path}")
                    continue

            try:
                # --- Handle subdirectory creation on the remote server ---
                relative_path = os.path.relpath(local_full_path, local_dir)
                remote_dir_part = os.path.dirname(relative_path)
                remote_filename = os.path.basename(relative_path)

                if remote_dir_part:
                    remote_dir_part_unix = remote_dir_part.replace('\\', '/')
                    dir_components = remote_dir_part_unix.split('/')
                    
                    # Create each directory component if it doesn't exist.
                    for component in dir_components:
                        try:
                            self.ftp.cwd(component)
                        except Exception:
                            try:
                                self.ftp.mkd(component)
                                self.ftp.cwd(component)
                            except Exception as e:
                                print(f"❌ Failed to create/access remote directory '{component}': {e}")
                                raise e # Stop processing this file

                print(f"🌍 Server CWD is now: {self.ftp.pwd()}")
                # Use the existing upload_file method, which includes the virus scan.
                if self.upload_file(local_full_path, remote_filename):
                    success_count += 1
                else:
                    fail_count += 1

            except Exception as e:
                print(f"❌ Failed to upload {local_full_path}: {e}")
                fail_count += 1
            finally:
                # IMPORTANT: Always return to the original directory on the server.
                try:
                    self.ftp.cwd(original_server_dir)
                except Exception as e:
                    print(f"⚠️ Warning: Failed to return to original server directory: {e}")

        print(f"\n✅ Upload finished. Success: {success_count}, Failed: {fail_count}")

    def download_directory_recursively(self, remote_dir, local_dir):
        """A helper function to recursively download a directory's contents."""
        try:
            # Create the local directory if it doesn't exist.
            os.makedirs(local_dir, exist_ok=True)
            print(f"📂 Syncing remote '{remote_dir}' to local '{os.path.abspath(local_dir)}'")
            
            original_server_dir = self.ftp.pwd()
            
            try:
                self.ftp.cwd(remote_dir)
            except Exception as e:
                print(f"❌ Failed to enter remote directory '{remote_dir}': {e}")
                return
            
            print(f"📁 Processing server directory: {self.ftp.pwd()}")
            items = self.ftp.nlst()

            for item_name in items:
                try:
                    # A simple way to check if an item is a directory is to try changing into it.
                    self.ftp.cwd(item_name)
                    self.ftp.cwd('..')
                    # If the above worked, it's a directory. Recurse into it.
                    new_local_dir = os.path.join(local_dir, item_name)
                    self.download_directory_recursively(item_name, new_local_dir)
                except FTPPermError:
                    # If we couldn't CWD, it's a file. Download it.
                    local_file_path = os.path.join(local_dir, item_name)
                    self.download_file(item_name, local_file_path)

            # Go back up to the parent directory on the server.
            self.ftp.cwd(original_server_dir)

        except (FTPPermError, FTPError) as e:
            print(f"❌ Error processing directory '{remote_dir}': {e}")
            try:
                # Attempt to return to original directory even on error.
                self.ftp.cwd(original_server_dir)
            except FTPError:
                pass

    def download_files(self, remote_target):
        """
        Implements 'mget' functionality to download a remote directory recursively.
        """
        if not self.connected:
            print("❌ Not connected to FTP server.")
            return
            
        print(f"📥 Multi-file/Directory download for: '{remote_target}'")
        
        # Ask user where to save the files locally.
        local_destination = input(f"📁 Enter local folder to save into (default: ./{remote_target}): ").strip()
        if not local_destination:
            local_destination = remote_target.split('/')[-1]

        original_server_dir = self.ftp.pwd()
        print(f"Files will be saved to '{os.path.abspath(local_destination)}'")

        success = True

        try:
            self.download_directory_recursively(remote_target, local_destination)
        except Exception as e:
            print(f"❌ A critical error occurred during download: {e}")
            success = False
        finally:
            # Always try to return to the starting directory.
            try:
                self.ftp.cwd(original_server_dir)
            except FTPError as e:
                print(f"⚠️ Warning: Could not return to original server directory '{original_server_dir}': {e}")
                success = False
                
        if success:
            print("\n✅ Download finished.")
        else:
            print("\n⚠️ Download completed with errors.")

    # --- Settings and Configuration ---
    def toggle_passive_mode(self, mode=None):
        """Toggles or sets the FTP passive mode."""
        if not self.connected:
            print("❌ Not connected to FTP server.")
            return
            
        if mode is None:
            # If no mode is specified, flip the current setting.
            self.ftp.set_pasv(not self.ftp.passive_mode)
        elif mode.lower() == 'on':
            self.ftp.set_pasv(True)
        elif mode.lower() == 'off':
            self.ftp.set_pasv(False)
        else:
            print("❓ Usage: passive <on/off>")
            return
            
        print(f"🌐 Passive mode {'ON' if self.ftp.passive_mode else 'OFF'}")

    def set_transfer_mode(self, mode):
        """Sets the file transfer mode to ASCII or binary."""
        if mode.lower() == 'binary':
            self.transfer_type = 'binary'
        elif mode.lower() == 'ascii':
            self.transfer_type = 'ascii'
        else:
            print("❓ Usage: ascii or binary")
            return
            
        print(f"🔄 Transfer mode set to {self.transfer_type}")
        
        # If connected, immediately send the TYPE command to the server.
        if self.connected:
            try:
                self.ftp.set_binary_mode(self.transfer_type == 'binary')
            except (AttributeError, FTPError):
                pass # The server will be notified before each transfer anyway.

    def toggle_prompt(self):
        """Toggles the confirmation prompt for multi-file operations (mget/mput)."""
        self.prompt_enabled = not self.prompt_enabled
        print(f"🔁 Prompting is now {'✅ ON' if self.prompt_enabled else '🚫 OFF'} for mget/mput operations.")

    def show_status(self):
        """Displays the current status of the FTP session."""
        if not self.connected:
            print("❌ Not connected to any FTP server.")
            return
            
        try:
            # Send a NOOP command to check if the connection is still alive.
            self.ftp.voidcmd("NOOP")
            print("✅ FTP connection is active.")
            print(f"📍 Current directory: {self.ftp.pwd()}")
            print(f"🔄 Transfer mode: {self.transfer_type}")
            print(f"🌐 Passive mode: {'ON' if self.ftp.passive_mode else 'OFF'}")
            print(f"🔁 Prompting: {'ON' if self.prompt_enabled else 'OFF'}")
            print(f"🔬 ClamAV Agent: {CLAMAV_AGENT_HOST}:{CLAMAV_AGENT_PORT}")
        except FTPError as e:
            print(f"❌ FTP connection is closed or broken: {e}")

    def show_help(self):
        """Displays a list of all available commands."""
        print(
            '--- File/Directory Commands ---\n'
            'ls                List files/folders on server\n'
            'cd <dir>          Change directory on server\n'
            'pwd               Show current server directory\n'
            'lcd <dir>         Change directory on local machine\n'
            'mkdir <dir>       Create folder on server\n'
            'rmdir <dir>       Delete folder on server\n'
            'delete <file>     Delete a file on server\n'
            'rename <file>     Rename a file on server\n'
            '--- Transfer Commands ---\n'
            'get <rem> [loc]   Download a single file (remote to local)\n'
            'put <loc>         Upload a single file (local to remote), scans first\n'
            'mget <rem_dir>    Download a full directory recursively\n'
            'mput [loc_dir]    Upload multiple files from a local directory\n'
            '--- Settings ---\n'
            'prompt            Toggle confirmation for mget/mput\n'
            'ascii/binary      Set file transfer mode\n'
            'passive <on/off>  Toggle passive FTP mode\n'
            'set_clamav_agent  Set ClamAV agent host and port\n'
            '--- General ---\n'
            'open <host> <port> <user> <pass>  Connect to FTP server\n'
            'close             Disconnect from FTP server\n'
            'status            Show current session status\n'
            'quit/bye          Exit the FTP client\n'
            'help/?            Show this help message\n'
        )

    # --- Command Handler ---
    def handle_command(self, command):
        """Parses and dispatches user commands to the appropriate methods."""
        if not command.strip():
            return True # Continue loop for empty command.
            
        try:
            # Use shlex to handle quoted arguments correctly (e.g., paths with spaces).
            parts = shlex.split(command)
        except ValueError as e:
            print(f"❌ Invalid command syntax: {e}")
            return True
            
        cmd = parts[0].lower()
        args = parts[1:]

        try:
            # This large block maps the command string to the corresponding class method.
            if cmd in ('quit', 'bye'):
                self.disconnect_ftp()
                print("👋 Exiting. Goodbye!")
                return False # Signal to exit the main loop.
                
            elif cmd == 'open':
                if len(args) < 4:
                    print("Usage: open <host> <port> <username> <password>")
                    return True
                host, port, username, password = args[0], int(args[1]), args[2], args[3]
                self.connect_ftp(host, username, password, port)
                
            elif cmd == 'close':
                self.disconnect_ftp()
                
            elif cmd == 'ls':
                self.list_files()
                
            elif cmd == 'cd':
                if args:
                    self.change_directory(args[0])
                else:
                    print("Usage: cd <directory>")
                    
            elif cmd == 'pwd':
                self.print_working_directory()
                
            elif cmd == 'lcd':
                if args:
                    self.local_change_directory(args[0])
                else:
                    print("Usage: lcd <directory>")
                    print(f"Current local directory: {os.getcwd()}")
                    
            elif cmd == 'mkdir':
                if args:
                    self.make_directory(args[0])
                else:
                    print("Usage: mkdir <directory>")
                    
            elif cmd == 'rmdir':
                if args:
                    self.remove_directory(args[0])
                else:
                    print("Usage: rmdir <directory>")
                    
            elif cmd == 'delete':
                if args:
                    self.delete_file(args[0])
                else:
                    print("Usage: delete <filename>")
                    
            elif cmd == 'rename':
                if len(args) >= 2:
                    self.rename_item(args[0], args[1])
                elif len(args) == 1:
                    self.rename_item(args[0])
                else:
                    print("Usage: rename <old_name> [new_name]")
                    
            elif cmd in ('get', 'recv'):
                if args:
                    local_path = args[1] if len(args) > 1 else None
                    self.download_file(args[0], local_path)
                else:
                    print("Usage: get <remote_filename> [local_filename]")
                    
            elif cmd == 'put':
                if args:
                    remote_path = args[1] if len(args) > 1 else None
                    self.upload_file(args[0], remote_path)
                else:
                    print("Usage: put <local_filename> [remote_filename]")
                    
            elif cmd == 'mget':
                if args:
                    self.download_files(args[0])
                else:
                    print("Usage: mget <remote_directory>")
                    
            elif cmd == 'mput':
                local_dir = args[0] if args else None
                self.upload_files(local_dir)
                
            elif cmd == 'prompt':
                self.toggle_prompt()
                
            elif cmd == 'ascii':
                self.set_transfer_mode('ascii')
                
            elif cmd == 'binary':
                self.set_transfer_mode('binary')
                
            elif cmd == 'passive':
                mode = args[0] if args else None
                self.toggle_passive_mode(mode)
                
            elif cmd == 'status':
                self.show_status()
                
            elif cmd == 'set_clamav_agent':
                self.set_clamav_agent_config()
                
            elif cmd in ('help', '?'):
                self.show_help()
                
            else:
                print(f"❓ Unknown command: {cmd}. Type 'help' for available commands.")
                
        except Exception as e:
            print(f"❌ Error processing command '{cmd}': {e}")
            
        return True # Signal to continue the main loop.


def main():
    """The main entry point of the application. Runs the command loop."""
    client = FTPClient()
    print("🚀 FTP Client with ClamAV Integration 🚀")
    print("🧠 Type 'help' or '?' for available commands.")
    print("💡 Use 'open <host> <port> <username> <password>' to connect.")
    
    # The main REPL (Read-Eval-Print Loop).
    while True:
        try:
            # Create a dynamic prompt that shows the connection status and current directory.
            if client.connected:
                try:
                    current_dir = client.ftp.pwd()
                    prompt_str = f"ftp:{current_dir}> "
                except FTPError:
                    # If pwd fails, the connection might be broken.
                    prompt_str = "ftp:[disconnected]> "
            else:
                prompt_str = "ftp> "
                
            command = input(prompt_str).strip()
            # If handle_command returns False, it means the user typed 'quit' or 'bye'.
            if not client.handle_command(command):
                break
                
        except (KeyboardInterrupt, EOFError):
            # Handle Ctrl+C or Ctrl+D gracefully.
            print("\n👋 Interrupted. Closing connection.")
            client.disconnect_ftp()
            break
        except Exception as e:
            print(f"❌ Unexpected error: {e}")


if __name__ == "__main__":
    main()<|MERGE_RESOLUTION|>--- conflicted
+++ resolved
@@ -1,814 +1,809 @@
-# ftp_client.py
-# This script is a command-line FTP client with a key security feature:
-# it integrates with a ClamAV agent to scan files for viruses before
-# allowing them to be uploaded.
-
-import os
-import socket
-import shlex
-import sys
-import time
-import threading
-
-# Import the custom FTP logic and its exceptions.
-from my_ftp import FTPClient as MyFTPClient, FTPError, FTPConnectError, FTPPermError, FTPTempError
-
-# --- Global Configuration for the ClamAV scanning agent ---
-CLAMAV_AGENT_HOST = '127.0.0.1' # Assumes the agent is running on the same machine.
-CLAMAV_AGENT_PORT = 12067
-BUFFER_SIZE = 4096
-
-# --- Standardized Scan Results ---
-# These constants help avoid typos and make the code easier to read.
-SCAN_RESULT_CLEAN = "OK"
-SCAN_RESULT_INFECTED_PREFIX = "INFECTED:"
-SCAN_RESULT_ERROR = "ERROR"
-SCAN_RESULT_SCAN_ERROR_PREFIX = "SCAN_ERROR:"
-
-
-class FTPClient:
-    """The main class that encapsulates all FTP client functionality."""
-    def __init__(self):
-        """Initializes the FTP client's state."""
-        self.ftp = MyFTPClient()  # The low-level FTP implementation.
-        self.connected = False    # Tracks connection status.
-        self.current_dir = ""     # Caches the current remote directory.
-        self.prompt_enabled = True # Toggles confirmation prompts for mget/mput.
-        self.transfer_type = 'binary' # Default transfer mode.
-        self.clamav_connected = False
-        self.transfer_in_progress = False
-
-    # --- Connection Management ---
-    def connect_ftp(self, host, username, password, port=21):
-        """Connects to an FTP server and logs in."""
-        try:
-            self.ftp.connect(host, port)
-            welcome = self.ftp.getwelcome()
-            print(f"✅ {welcome}")
-            
-            # Authenticate with the server.
-            self.ftp.login(username, password)
-            print(f"✅ Successfully connected to {host}.")
-            
-            self.connected = True
-            self.current_dir = self.ftp.pwd()
-            print(f"📍 Current directory: {self.current_dir}")
-            return True
-            
-        except (FTPConnectError, FTPPermError, FTPTempError) as e:
-            print(f"❌ Connection failed: {e}")
-            self.connected = False
-            return False
-        except Exception as e:
-            print(f"❌ An unexpected error occurred during FTP connection: {e}")
-            self.connected = False
-            return False
-
-    def disconnect_ftp(self):
-        """Gracefully disconnects from the FTP server using the QUIT command."""
-        if self.ftp and self.connected:
-            try:
-                self.ftp.quit()
-                print("👋 Disconnected from server.")
-            except FTPError as e:
-                print(f"❌ Error while disconnecting: {e}")
-            finally:
-                self.connected = False
-        else:
-            print("⚠️ Not connected to any FTP server.")
-
-    @staticmethod
-    def show_progress_bar(current, total, prefix="Progress", length=40):
-        """Display a simple progress bar."""
-        if total <= 0:
-            percent = 100
-            print(f'\r{prefix}: {current} bytes downloaded...', end="", flush=True)
-            return
-        
-        percent = min(100.0, (current / total) * 100)
-        display_current = min(current, total)
-        filled_length = int(length * display_current // total)
-        bar = '█' * filled_length + '-' * (length - filled_length)
-        
-        print(f'\r{prefix}: |{bar}| {percent:.1f}% ({current}/{total} bytes)', end="", flush=True)
-        
-        if current >= total:
-            print()
-
-    # --- ClamAV Integration ---
-    def scan_file_with_clamav(self, file_path):
-        """
-        Connects to the ClamAV agent, sends a file for scanning, and
-        returns the result from the agent.
-        """
-        if not os.path.exists(file_path):
-            print(f"❌ File not found: {file_path}")
-            return SCAN_RESULT_ERROR
-        
-        file_name = os.path.basename(file_path)
-        file_size = os.path.getsize(file_path)
-
-        try:
-            # Establish a new connection to the ClamAV agent.
-            with socket.socket(socket.AF_INET, socket.SOCK_STREAM) as s:
-                s.connect((CLAMAV_AGENT_HOST, CLAMAV_AGENT_PORT))
-                print(f"🔬 Connected to ClamAV Agent at {CLAMAV_AGENT_HOST}:{CLAMAV_AGENT_PORT}")
-
-                # --- Follow the ClamAV Agent Protocol ---
-                # 1. Send file name length (4 bytes) and name.
-                s.sendall(len(file_name).to_bytes(4, byteorder='big'))
-                s.sendall(file_name.encode('utf-8'))
-                
-                # 2. Send file size (8 bytes).
-                s.sendall(file_size.to_bytes(8, byteorder='big'))
-
-<<<<<<< HEAD
-                # 3. Stream the file content in chunks.
-=======
-                # Send file data
-                sent_bytes = 0
->>>>>>> 9be2b699
-                with open(file_path, "rb") as f:
-                    while True:
-                        data = f.read(BUFFER_SIZE)
-                        if not data:
-                            break
-                        s.sendall(data)
-                        sent_bytes += len(data)
-                        #FTPClient.show_progress_bar(sent_bytes, file_size, "Scan")
-                
-                # 4. Receive and interpret the scan result.
-                result = s.recv(1024).decode('utf-8').strip()
-                print(f"🔍 Scan result for {file_name}: {result}")
-                
-                # Return a standardized result based on the agent's response.
-                if result.startswith(SCAN_RESULT_INFECTED_PREFIX):
-                    print(f"🛑 FILE INFECTED! Virus: {result[len(SCAN_RESULT_INFECTED_PREFIX):]}")
-                    return SCAN_RESULT_INFECTED_PREFIX
-                elif result == SCAN_RESULT_CLEAN:
-                    print(f"✅ File is CLEAN.")
-                    return SCAN_RESULT_CLEAN
-                elif result.startswith(SCAN_RESULT_SCAN_ERROR_PREFIX):
-                    print(f"❌ Scan error: {result[len(SCAN_RESULT_SCAN_ERROR_PREFIX):]}")
-                    return SCAN_RESULT_ERROR
-                else:
-                    print(f"❌ Unknown scan result: {result}")
-                    return SCAN_RESULT_ERROR
-                    
-        except ConnectionRefusedError:
-            print(f"🚫 Connection to ClamAV agent at {CLAMAV_AGENT_HOST}:{CLAMAV_AGENT_PORT} refused.")
-            return SCAN_RESULT_ERROR
-        except Exception as e:
-            print(f"❌ Error communicating with ClamAV Agent: {e}")
-            return SCAN_RESULT_ERROR
-
-    def set_clamav_agent_config(self):
-        """Allows the user to change the ClamAV agent's host and port at runtime."""
-        global CLAMAV_AGENT_HOST, CLAMAV_AGENT_PORT
-        print("🛠️ Configure ClamAV agent (leave blank to keep current values):")
-        
-        new_host = input(f"Enter ClamAV Agent Host (current: {CLAMAV_AGENT_HOST}): ").strip()
-        new_port = input(f"Enter ClamAV Agent Port (current: {CLAMAV_AGENT_PORT}): ").strip()
-        
-        if new_host:
-            CLAMAV_AGENT_HOST = new_host
-        try:
-            if new_port:
-                CLAMAV_AGENT_PORT = int(new_port)
-        except ValueError:
-            print("❌ Invalid port number. Port must be an integer.")
-            return
-            
-        print(f"✅ ClamAV Agent configured to: {CLAMAV_AGENT_HOST}:{CLAMAV_AGENT_PORT}")
-
-
-    # --- File Operations ---
-    def list_files(self):
-        """Lists files in the current remote directory."""
-        if not self.connected:
-            print("❌ Not connected to FTP server.")
-            return
-            
-        try:
-            print("📂 Listing files:")
-            files = self.ftp.nlst()
-            if not files:
-                print("⚠️ No files found in this directory.")
-            for f in files:
-                print(f"   📄 {f}")
-        except FTPError as e:
-            print(f"❌ Error listing directory: {e}")
-
-    def change_directory(self, remote_dir):
-        """Changes the current directory on the FTP server."""
-        if not self.connected:
-            print("❌ Not connected to FTP server.")
-            return
-            
-        try:
-            self.ftp.cwd(remote_dir)
-            self.current_dir = self.ftp.pwd()
-            print(f"📁 Changed to directory: {self.current_dir}")
-        except FTPError as e:
-            print(f"❌ Failed to change directory: {e}")
-
-    def print_working_directory(self):
-        """Shows the current working directory on the server."""
-        if not self.connected:
-            print("❌ Not connected to FTP server.")
-            return
-            
-        try:
-            print(f"📍 Current directory: {self.ftp.pwd()}")
-        except FTPError as e:
-            print(f"❌ Error getting current directory: {e}")
-
-    def local_change_directory(self, local_dir):
-        """Changes the current directory on the local machine."""
-        try:
-            os.chdir(local_dir)
-            print(f"📂 Local directory changed to: {os.getcwd()}")
-        except FileNotFoundError:
-            print(f"❌ Local directory not found: {local_dir}")
-        except Exception as e:
-            print(f"❌ Failed to change local directory: {e}")
-
-    def make_directory(self, remote_dir_path):
-        """Creates a new directory on the FTP server."""
-        if not self.connected:
-            print("❌ Not connected to FTP server.")
-            return False
-        if not remote_dir_path:
-            print("Usage: mkdir <remote_directory_path>")
-            return False
-            
-        try:
-            self.ftp.mkd(remote_dir_path)
-            print(f"📁 Directory '{remote_dir_path}' created on server.")
-            return True
-        except FTPError as e:
-            print(f"❌ Error creating directory '{remote_dir_path}': {e}")
-            return False
-
-    def remove_directory(self, remote_dir_path):
-        """Removes a directory from the FTP server."""
-        if not self.connected:
-            print("❌ Not connected to FTP server.")
-            return False
-        if not remote_dir_path:
-            print("Usage: rmdir <remote_directory_path>")
-            return False
-            
-        try:
-            self.ftp.rmd(remote_dir_path)
-            print(f"🗑️ Directory '{remote_dir_path}' removed from server.")
-            return True
-        except FTPError as e:
-            print(f"❌ Error removing directory '{remote_dir_path}': {e}")
-            return False
-
-    def delete_file(self, remote_file_path):
-        """Deletes a file from the FTP server."""
-        if not self.connected:
-            print("❌ Not connected to FTP server.")
-            return False
-        if not remote_file_path:
-            print("Usage: delete <remote_file_path>")
-            return False
-            
-        try:
-            self.ftp.delete(remote_file_path)
-            print(f"🗑️ File '{remote_file_path}' deleted from server.")
-            return True
-        except FTPError as e:
-            print(f"❌ Error deleting file '{remote_file_path}': {e}")
-            return False
-
-    def rename_item(self, from_path, to_path=None):
-        """Renames a file or directory on the FTP server."""
-        if not self.connected:
-            print("❌ Not connected to FTP server.")
-            return False
-        if not from_path:
-            print("Usage: rename <old_path> [new_path]")
-            return False
-            
-        # Prompt for the new name if not provided.
-        if not to_path:
-            to_path = input("✏️ New file name (include extension): ").strip()
-            
-        try:
-            self.ftp.rename(from_path, to_path)
-            print(f"📄 Renamed '{from_path}' to '{to_path}' on server.")
-            return True
-        except FTPError as e:
-            print(f"❌ Error renaming '{from_path}' to '{to_path}': {e}")
-            return False
-
-    class ProgressCallback:
-        """Callback class to track upload/download progress."""
-        def __init__(self, file_size, operation="Transfer"):
-            self.file_size = file_size
-            self.transferred = 0
-            self.operation = operation
-            
-        def __call__(self, data):
-            self.transferred += len(data)
-            FTPClient.show_progress_bar(self.transferred, self.file_size, self.operation)
-
-    # --- Transfer Operations ---
-    def upload_file(self, local_path, remote_path=None):
-        """
-        Uploads a single file, but **scans it with ClamAV first**.
-        If the scan fails or finds a virus, the upload is cancelled.
-        """
-        if not self.connected:
-            print("❌ Not connected to FTP server.")
-            return False
-            
-        local_path = local_path.strip('"')
-        if not os.path.exists(local_path):
-            print(f"❌ File '{local_path}' not found")
-            return False
-
-        # --- CRITICAL STEP: Scan the file before proceeding with the upload. ---
-        scan_result = self.scan_file_with_clamav(local_path)
-        if scan_result != SCAN_RESULT_CLEAN:
-            print("🛑 Upload cancelled due to scan result.")
-            return False
-
-        # If the file is clean, proceed with the FTP upload.
-        try:
-            if not remote_path:
-                remote_path = os.path.basename(local_path)
-            file_size = os.path.getsize(local_path)
-            # Khởi tạo callback để theo dõi tiến trình
-            progress_callback = self.ProgressCallback(file_size, "Upload")
-
-            print(f"📤 Uploading '{local_path}' to server as '{remote_path}'...")
-            self.ftp.stor(local_path, remote_path, binary=(self.transfer_type == 'binary')
-                          , callback = progress_callback)
-
-            print("✅ Upload successful.")
-            return True
-            
-        except FTPError as e:
-            print(f"❌ Upload error: {e}")
-            return False
-
-    def download_file(self, remote_path, local_path=None):
-        """Downloads a single file from the server."""
-        if not self.connected:
-            print("❌ Not connected to FTP server.")
-            return False
-            
-        try:
-            if not local_path:
-                local_path = os.path.basename(remote_path)
-                
-            file_size = self.ftp.size(remote_path)
-
-            progress_callback = self.ProgressCallback(file_size, "Download")
-
-            print(f"⬇️ Downloading '{remote_path}' from server...")            
-            self.ftp.retr(remote_path, local_path, binary=(self.transfer_type == 'binary')
-                          , callback = progress_callback)
-                    
-            print(f"✅ Downloaded: {remote_path} to {local_path}")
-            return True
-            
-        except FTPError as e:
-            print(f"\n❌ Download failed: {e}")
-            return False
-
-    def upload_files(self, local_dir=None):
-        """
-        Implements 'mput' functionality to upload multiple files from a local
-        directory, potentially recursively.
-        """
-        if not self.connected:
-            print("❌ Not connected to FTP server.")
-            return
-            
-        print("📤 Multi-file upload")
-        if not local_dir:
-            local_dir = input("📁 Enter local folder to upload from (or drag and drop): ").strip().strip('"')
-            
-        if not local_dir:
-            local_dir = '.'
-            
-        if not os.path.isdir(local_dir):
-            print(f"❌ Folder not found or invalid: {local_dir}")
-            return
-
-        # Ask the user if they want to upload subdirectories too.
-        recursive = input("⬆️ Recursively upload sub-directories? [Y/N]: ").strip().lower() == 'y'
-        
-        original_server_dir = self.ftp.pwd()
-        success_count = 0
-        fail_count = 0
-
-        # Build a list of all files that need to be uploaded.
-        files_to_upload = []
-        if recursive:
-            for dirpath, _, filenames in os.walk(local_dir):
-                for f in filenames:
-                    files_to_upload.append(os.path.join(dirpath, f))
-        else:
-            for f in os.listdir(local_dir):
-                full_path = os.path.join(local_dir, f)
-                if os.path.isfile(full_path):
-                    files_to_upload.append(full_path)
-
-        # Iterate through the list and upload each file.
-        for local_full_path in files_to_upload:
-            # If prompting is enabled, ask for confirmation for each file.
-            if self.prompt_enabled:
-                confirm = input(f"⬆️ Upload {local_full_path}? [Y/N]: ").strip().lower()
-                if confirm != 'y':
-                    print(f"⏭️ Skipped: {local_full_path}")
-                    continue
-
-            try:
-                # --- Handle subdirectory creation on the remote server ---
-                relative_path = os.path.relpath(local_full_path, local_dir)
-                remote_dir_part = os.path.dirname(relative_path)
-                remote_filename = os.path.basename(relative_path)
-
-                if remote_dir_part:
-                    remote_dir_part_unix = remote_dir_part.replace('\\', '/')
-                    dir_components = remote_dir_part_unix.split('/')
-                    
-                    # Create each directory component if it doesn't exist.
-                    for component in dir_components:
-                        try:
-                            self.ftp.cwd(component)
-                        except Exception:
-                            try:
-                                self.ftp.mkd(component)
-                                self.ftp.cwd(component)
-                            except Exception as e:
-                                print(f"❌ Failed to create/access remote directory '{component}': {e}")
-                                raise e # Stop processing this file
-
-                print(f"🌍 Server CWD is now: {self.ftp.pwd()}")
-                # Use the existing upload_file method, which includes the virus scan.
-                if self.upload_file(local_full_path, remote_filename):
-                    success_count += 1
-                else:
-                    fail_count += 1
-
-            except Exception as e:
-                print(f"❌ Failed to upload {local_full_path}: {e}")
-                fail_count += 1
-            finally:
-                # IMPORTANT: Always return to the original directory on the server.
-                try:
-                    self.ftp.cwd(original_server_dir)
-                except Exception as e:
-                    print(f"⚠️ Warning: Failed to return to original server directory: {e}")
-
-        print(f"\n✅ Upload finished. Success: {success_count}, Failed: {fail_count}")
-
-    def download_directory_recursively(self, remote_dir, local_dir):
-        """A helper function to recursively download a directory's contents."""
-        try:
-            # Create the local directory if it doesn't exist.
-            os.makedirs(local_dir, exist_ok=True)
-            print(f"📂 Syncing remote '{remote_dir}' to local '{os.path.abspath(local_dir)}'")
-            
-            original_server_dir = self.ftp.pwd()
-            
-            try:
-                self.ftp.cwd(remote_dir)
-            except Exception as e:
-                print(f"❌ Failed to enter remote directory '{remote_dir}': {e}")
-                return
-            
-            print(f"📁 Processing server directory: {self.ftp.pwd()}")
-            items = self.ftp.nlst()
-
-            for item_name in items:
-                try:
-                    # A simple way to check if an item is a directory is to try changing into it.
-                    self.ftp.cwd(item_name)
-                    self.ftp.cwd('..')
-                    # If the above worked, it's a directory. Recurse into it.
-                    new_local_dir = os.path.join(local_dir, item_name)
-                    self.download_directory_recursively(item_name, new_local_dir)
-                except FTPPermError:
-                    # If we couldn't CWD, it's a file. Download it.
-                    local_file_path = os.path.join(local_dir, item_name)
-                    self.download_file(item_name, local_file_path)
-
-            # Go back up to the parent directory on the server.
-            self.ftp.cwd(original_server_dir)
-
-        except (FTPPermError, FTPError) as e:
-            print(f"❌ Error processing directory '{remote_dir}': {e}")
-            try:
-                # Attempt to return to original directory even on error.
-                self.ftp.cwd(original_server_dir)
-            except FTPError:
-                pass
-
-    def download_files(self, remote_target):
-        """
-        Implements 'mget' functionality to download a remote directory recursively.
-        """
-        if not self.connected:
-            print("❌ Not connected to FTP server.")
-            return
-            
-        print(f"📥 Multi-file/Directory download for: '{remote_target}'")
-        
-        # Ask user where to save the files locally.
-        local_destination = input(f"📁 Enter local folder to save into (default: ./{remote_target}): ").strip()
-        if not local_destination:
-            local_destination = remote_target.split('/')[-1]
-
-        original_server_dir = self.ftp.pwd()
-        print(f"Files will be saved to '{os.path.abspath(local_destination)}'")
-
-        success = True
-
-        try:
-            self.download_directory_recursively(remote_target, local_destination)
-        except Exception as e:
-            print(f"❌ A critical error occurred during download: {e}")
-            success = False
-        finally:
-            # Always try to return to the starting directory.
-            try:
-                self.ftp.cwd(original_server_dir)
-            except FTPError as e:
-                print(f"⚠️ Warning: Could not return to original server directory '{original_server_dir}': {e}")
-                success = False
-                
-        if success:
-            print("\n✅ Download finished.")
-        else:
-            print("\n⚠️ Download completed with errors.")
-
-    # --- Settings and Configuration ---
-    def toggle_passive_mode(self, mode=None):
-        """Toggles or sets the FTP passive mode."""
-        if not self.connected:
-            print("❌ Not connected to FTP server.")
-            return
-            
-        if mode is None:
-            # If no mode is specified, flip the current setting.
-            self.ftp.set_pasv(not self.ftp.passive_mode)
-        elif mode.lower() == 'on':
-            self.ftp.set_pasv(True)
-        elif mode.lower() == 'off':
-            self.ftp.set_pasv(False)
-        else:
-            print("❓ Usage: passive <on/off>")
-            return
-            
-        print(f"🌐 Passive mode {'ON' if self.ftp.passive_mode else 'OFF'}")
-
-    def set_transfer_mode(self, mode):
-        """Sets the file transfer mode to ASCII or binary."""
-        if mode.lower() == 'binary':
-            self.transfer_type = 'binary'
-        elif mode.lower() == 'ascii':
-            self.transfer_type = 'ascii'
-        else:
-            print("❓ Usage: ascii or binary")
-            return
-            
-        print(f"🔄 Transfer mode set to {self.transfer_type}")
-        
-        # If connected, immediately send the TYPE command to the server.
-        if self.connected:
-            try:
-                self.ftp.set_binary_mode(self.transfer_type == 'binary')
-            except (AttributeError, FTPError):
-                pass # The server will be notified before each transfer anyway.
-
-    def toggle_prompt(self):
-        """Toggles the confirmation prompt for multi-file operations (mget/mput)."""
-        self.prompt_enabled = not self.prompt_enabled
-        print(f"🔁 Prompting is now {'✅ ON' if self.prompt_enabled else '🚫 OFF'} for mget/mput operations.")
-
-    def show_status(self):
-        """Displays the current status of the FTP session."""
-        if not self.connected:
-            print("❌ Not connected to any FTP server.")
-            return
-            
-        try:
-            # Send a NOOP command to check if the connection is still alive.
-            self.ftp.voidcmd("NOOP")
-            print("✅ FTP connection is active.")
-            print(f"📍 Current directory: {self.ftp.pwd()}")
-            print(f"🔄 Transfer mode: {self.transfer_type}")
-            print(f"🌐 Passive mode: {'ON' if self.ftp.passive_mode else 'OFF'}")
-            print(f"🔁 Prompting: {'ON' if self.prompt_enabled else 'OFF'}")
-            print(f"🔬 ClamAV Agent: {CLAMAV_AGENT_HOST}:{CLAMAV_AGENT_PORT}")
-        except FTPError as e:
-            print(f"❌ FTP connection is closed or broken: {e}")
-
-    def show_help(self):
-        """Displays a list of all available commands."""
-        print(
-            '--- File/Directory Commands ---\n'
-            'ls                List files/folders on server\n'
-            'cd <dir>          Change directory on server\n'
-            'pwd               Show current server directory\n'
-            'lcd <dir>         Change directory on local machine\n'
-            'mkdir <dir>       Create folder on server\n'
-            'rmdir <dir>       Delete folder on server\n'
-            'delete <file>     Delete a file on server\n'
-            'rename <file>     Rename a file on server\n'
-            '--- Transfer Commands ---\n'
-            'get <rem> [loc]   Download a single file (remote to local)\n'
-            'put <loc>         Upload a single file (local to remote), scans first\n'
-            'mget <rem_dir>    Download a full directory recursively\n'
-            'mput [loc_dir]    Upload multiple files from a local directory\n'
-            '--- Settings ---\n'
-            'prompt            Toggle confirmation for mget/mput\n'
-            'ascii/binary      Set file transfer mode\n'
-            'passive <on/off>  Toggle passive FTP mode\n'
-            'set_clamav_agent  Set ClamAV agent host and port\n'
-            '--- General ---\n'
-            'open <host> <port> <user> <pass>  Connect to FTP server\n'
-            'close             Disconnect from FTP server\n'
-            'status            Show current session status\n'
-            'quit/bye          Exit the FTP client\n'
-            'help/?            Show this help message\n'
-        )
-
-    # --- Command Handler ---
-    def handle_command(self, command):
-        """Parses and dispatches user commands to the appropriate methods."""
-        if not command.strip():
-            return True # Continue loop for empty command.
-            
-        try:
-            # Use shlex to handle quoted arguments correctly (e.g., paths with spaces).
-            parts = shlex.split(command)
-        except ValueError as e:
-            print(f"❌ Invalid command syntax: {e}")
-            return True
-            
-        cmd = parts[0].lower()
-        args = parts[1:]
-
-        try:
-            # This large block maps the command string to the corresponding class method.
-            if cmd in ('quit', 'bye'):
-                self.disconnect_ftp()
-                print("👋 Exiting. Goodbye!")
-                return False # Signal to exit the main loop.
-                
-            elif cmd == 'open':
-                if len(args) < 4:
-                    print("Usage: open <host> <port> <username> <password>")
-                    return True
-                host, port, username, password = args[0], int(args[1]), args[2], args[3]
-                self.connect_ftp(host, username, password, port)
-                
-            elif cmd == 'close':
-                self.disconnect_ftp()
-                
-            elif cmd == 'ls':
-                self.list_files()
-                
-            elif cmd == 'cd':
-                if args:
-                    self.change_directory(args[0])
-                else:
-                    print("Usage: cd <directory>")
-                    
-            elif cmd == 'pwd':
-                self.print_working_directory()
-                
-            elif cmd == 'lcd':
-                if args:
-                    self.local_change_directory(args[0])
-                else:
-                    print("Usage: lcd <directory>")
-                    print(f"Current local directory: {os.getcwd()}")
-                    
-            elif cmd == 'mkdir':
-                if args:
-                    self.make_directory(args[0])
-                else:
-                    print("Usage: mkdir <directory>")
-                    
-            elif cmd == 'rmdir':
-                if args:
-                    self.remove_directory(args[0])
-                else:
-                    print("Usage: rmdir <directory>")
-                    
-            elif cmd == 'delete':
-                if args:
-                    self.delete_file(args[0])
-                else:
-                    print("Usage: delete <filename>")
-                    
-            elif cmd == 'rename':
-                if len(args) >= 2:
-                    self.rename_item(args[0], args[1])
-                elif len(args) == 1:
-                    self.rename_item(args[0])
-                else:
-                    print("Usage: rename <old_name> [new_name]")
-                    
-            elif cmd in ('get', 'recv'):
-                if args:
-                    local_path = args[1] if len(args) > 1 else None
-                    self.download_file(args[0], local_path)
-                else:
-                    print("Usage: get <remote_filename> [local_filename]")
-                    
-            elif cmd == 'put':
-                if args:
-                    remote_path = args[1] if len(args) > 1 else None
-                    self.upload_file(args[0], remote_path)
-                else:
-                    print("Usage: put <local_filename> [remote_filename]")
-                    
-            elif cmd == 'mget':
-                if args:
-                    self.download_files(args[0])
-                else:
-                    print("Usage: mget <remote_directory>")
-                    
-            elif cmd == 'mput':
-                local_dir = args[0] if args else None
-                self.upload_files(local_dir)
-                
-            elif cmd == 'prompt':
-                self.toggle_prompt()
-                
-            elif cmd == 'ascii':
-                self.set_transfer_mode('ascii')
-                
-            elif cmd == 'binary':
-                self.set_transfer_mode('binary')
-                
-            elif cmd == 'passive':
-                mode = args[0] if args else None
-                self.toggle_passive_mode(mode)
-                
-            elif cmd == 'status':
-                self.show_status()
-                
-            elif cmd == 'set_clamav_agent':
-                self.set_clamav_agent_config()
-                
-            elif cmd in ('help', '?'):
-                self.show_help()
-                
-            else:
-                print(f"❓ Unknown command: {cmd}. Type 'help' for available commands.")
-                
-        except Exception as e:
-            print(f"❌ Error processing command '{cmd}': {e}")
-            
-        return True # Signal to continue the main loop.
-
-
-def main():
-    """The main entry point of the application. Runs the command loop."""
-    client = FTPClient()
-    print("🚀 FTP Client with ClamAV Integration 🚀")
-    print("🧠 Type 'help' or '?' for available commands.")
-    print("💡 Use 'open <host> <port> <username> <password>' to connect.")
-    
-    # The main REPL (Read-Eval-Print Loop).
-    while True:
-        try:
-            # Create a dynamic prompt that shows the connection status and current directory.
-            if client.connected:
-                try:
-                    current_dir = client.ftp.pwd()
-                    prompt_str = f"ftp:{current_dir}> "
-                except FTPError:
-                    # If pwd fails, the connection might be broken.
-                    prompt_str = "ftp:[disconnected]> "
-            else:
-                prompt_str = "ftp> "
-                
-            command = input(prompt_str).strip()
-            # If handle_command returns False, it means the user typed 'quit' or 'bye'.
-            if not client.handle_command(command):
-                break
-                
-        except (KeyboardInterrupt, EOFError):
-            # Handle Ctrl+C or Ctrl+D gracefully.
-            print("\n👋 Interrupted. Closing connection.")
-            client.disconnect_ftp()
-            break
-        except Exception as e:
-            print(f"❌ Unexpected error: {e}")
-
-
-if __name__ == "__main__":
+# ftp_client.py
+# This script is a command-line FTP client with a key security feature:
+# it integrates with a ClamAV agent to scan files for viruses before
+# allowing them to be uploaded.
+
+import os
+import socket
+import shlex
+import sys
+import time
+import threading
+
+# Import the custom FTP logic and its exceptions.
+from my_ftp import FTPClient as MyFTPClient, FTPError, FTPConnectError, FTPPermError, FTPTempError
+
+# --- Global Configuration for the ClamAV scanning agent ---
+CLAMAV_AGENT_HOST = '127.0.0.1' # Assumes the agent is running on the same machine.
+CLAMAV_AGENT_PORT = 12067
+BUFFER_SIZE = 4096
+
+# --- Standardized Scan Results ---
+# These constants help avoid typos and make the code easier to read.
+SCAN_RESULT_CLEAN = "OK"
+SCAN_RESULT_INFECTED_PREFIX = "INFECTED:"
+SCAN_RESULT_ERROR = "ERROR"
+SCAN_RESULT_SCAN_ERROR_PREFIX = "SCAN_ERROR:"
+
+
+class FTPClient:
+    """The main class that encapsulates all FTP client functionality."""
+    def __init__(self):
+        """Initializes the FTP client's state."""
+        self.ftp = MyFTPClient()  # The low-level FTP implementation.
+        self.connected = False    # Tracks connection status.
+        self.current_dir = ""     # Caches the current remote directory.
+        self.prompt_enabled = True # Toggles confirmation prompts for mget/mput.
+        self.transfer_type = 'binary' # Default transfer mode.
+        self.clamav_connected = False
+        self.transfer_in_progress = False
+
+    # --- Connection Management ---
+    def connect_ftp(self, host, username, password, port=21):
+        """Connects to an FTP server and logs in."""
+        try:
+            self.ftp.connect(host, port)
+            welcome = self.ftp.getwelcome()
+            print(f"✅ {welcome}")
+            
+            # Authenticate with the server.
+            self.ftp.login(username, password)
+            print(f"✅ Successfully connected to {host}.")
+            
+            self.connected = True
+            self.current_dir = self.ftp.pwd()
+            print(f"📍 Current directory: {self.current_dir}")
+            return True
+            
+        except (FTPConnectError, FTPPermError, FTPTempError) as e:
+            print(f"❌ Connection failed: {e}")
+            self.connected = False
+            return False
+        except Exception as e:
+            print(f"❌ An unexpected error occurred during FTP connection: {e}")
+            self.connected = False
+            return False
+
+    def disconnect_ftp(self):
+        """Gracefully disconnects from the FTP server using the QUIT command."""
+        if self.ftp and self.connected:
+            try:
+                self.ftp.quit()
+                print("👋 Disconnected from server.")
+            except FTPError as e:
+                print(f"❌ Error while disconnecting: {e}")
+            finally:
+                self.connected = False
+        else:
+            print("⚠️ Not connected to any FTP server.")
+
+    @staticmethod
+    def show_progress_bar(current, total, prefix="Progress", length=40):
+        """Display a simple progress bar."""
+        if total <= 0:
+            percent = 100
+            print(f'\r{prefix}: {current} bytes downloaded...', end="", flush=True)
+            return
+        
+        percent = min(100.0, (current / total) * 100)
+        display_current = min(current, total)
+        filled_length = int(length * display_current // total)
+        bar = '█' * filled_length + '-' * (length - filled_length)
+        
+        print(f'\r{prefix}: |{bar}| {percent:.1f}% ({current}/{total} bytes)', end="", flush=True)
+        
+        if current >= total:
+            print()
+
+    # --- ClamAV Integration ---
+    def scan_file_with_clamav(self, file_path):
+        """
+        Connects to the ClamAV agent, sends a file for scanning, and
+        returns the result from the agent.
+        """
+        if not os.path.exists(file_path):
+            print(f"❌ File not found: {file_path}")
+            return SCAN_RESULT_ERROR
+        
+        file_name = os.path.basename(file_path)
+        file_size = os.path.getsize(file_path)
+
+        try:
+            # Establish a new connection to the ClamAV agent.
+            with socket.socket(socket.AF_INET, socket.SOCK_STREAM) as s:
+                s.connect((CLAMAV_AGENT_HOST, CLAMAV_AGENT_PORT))
+                print(f"🔬 Connected to ClamAV Agent at {CLAMAV_AGENT_HOST}:{CLAMAV_AGENT_PORT}")
+
+                # --- Follow the ClamAV Agent Protocol ---
+                # 1. Send file name length (4 bytes) and name.
+                s.sendall(len(file_name).to_bytes(4, byteorder='big'))
+                s.sendall(file_name.encode('utf-8'))
+                
+                # 2. Send file size (8 bytes).
+                s.sendall(file_size.to_bytes(8, byteorder='big'))
+
+                # 3. Stream the file content in chunks.
+                with open(file_path, "rb") as f:
+                    while True:
+                        data = f.read(BUFFER_SIZE)
+                        if not data:
+                            break
+                        s.sendall(data)
+                        sent_bytes += len(data)
+                        #FTPClient.show_progress_bar(sent_bytes, file_size, "Scan")
+                
+                # 4. Receive and interpret the scan result.
+                result = s.recv(1024).decode('utf-8').strip()
+                print(f"🔍 Scan result for {file_name}: {result}")
+                
+                # Return a standardized result based on the agent's response.
+                if result.startswith(SCAN_RESULT_INFECTED_PREFIX):
+                    print(f"🛑 FILE INFECTED! Virus: {result[len(SCAN_RESULT_INFECTED_PREFIX):]}")
+                    return SCAN_RESULT_INFECTED_PREFIX
+                elif result == SCAN_RESULT_CLEAN:
+                    print(f"✅ File is CLEAN.")
+                    return SCAN_RESULT_CLEAN
+                elif result.startswith(SCAN_RESULT_SCAN_ERROR_PREFIX):
+                    print(f"❌ Scan error: {result[len(SCAN_RESULT_SCAN_ERROR_PREFIX):]}")
+                    return SCAN_RESULT_ERROR
+                else:
+                    print(f"❌ Unknown scan result: {result}")
+                    return SCAN_RESULT_ERROR
+                    
+        except ConnectionRefusedError:
+            print(f"🚫 Connection to ClamAV agent at {CLAMAV_AGENT_HOST}:{CLAMAV_AGENT_PORT} refused.")
+            return SCAN_RESULT_ERROR
+        except Exception as e:
+            print(f"❌ Error communicating with ClamAV Agent: {e}")
+            return SCAN_RESULT_ERROR
+
+    def set_clamav_agent_config(self):
+        """Allows the user to change the ClamAV agent's host and port at runtime."""
+        global CLAMAV_AGENT_HOST, CLAMAV_AGENT_PORT
+        print("🛠️ Configure ClamAV agent (leave blank to keep current values):")
+        
+        new_host = input(f"Enter ClamAV Agent Host (current: {CLAMAV_AGENT_HOST}): ").strip()
+        new_port = input(f"Enter ClamAV Agent Port (current: {CLAMAV_AGENT_PORT}): ").strip()
+        
+        if new_host:
+            CLAMAV_AGENT_HOST = new_host
+        try:
+            if new_port:
+                CLAMAV_AGENT_PORT = int(new_port)
+        except ValueError:
+            print("❌ Invalid port number. Port must be an integer.")
+            return
+            
+        print(f"✅ ClamAV Agent configured to: {CLAMAV_AGENT_HOST}:{CLAMAV_AGENT_PORT}")
+
+
+    # --- File Operations ---
+    def list_files(self):
+        """Lists files in the current remote directory."""
+        if not self.connected:
+            print("❌ Not connected to FTP server.")
+            return
+            
+        try:
+            print("📂 Listing files:")
+            files = self.ftp.nlst()
+            if not files:
+                print("⚠️ No files found in this directory.")
+            for f in files:
+                print(f"   📄 {f}")
+        except FTPError as e:
+            print(f"❌ Error listing directory: {e}")
+
+    def change_directory(self, remote_dir):
+        """Changes the current directory on the FTP server."""
+        if not self.connected:
+            print("❌ Not connected to FTP server.")
+            return
+            
+        try:
+            self.ftp.cwd(remote_dir)
+            self.current_dir = self.ftp.pwd()
+            print(f"📁 Changed to directory: {self.current_dir}")
+        except FTPError as e:
+            print(f"❌ Failed to change directory: {e}")
+
+    def print_working_directory(self):
+        """Shows the current working directory on the server."""
+        if not self.connected:
+            print("❌ Not connected to FTP server.")
+            return
+            
+        try:
+            print(f"📍 Current directory: {self.ftp.pwd()}")
+        except FTPError as e:
+            print(f"❌ Error getting current directory: {e}")
+
+    def local_change_directory(self, local_dir):
+        """Changes the current directory on the local machine."""
+        try:
+            os.chdir(local_dir)
+            print(f"📂 Local directory changed to: {os.getcwd()}")
+        except FileNotFoundError:
+            print(f"❌ Local directory not found: {local_dir}")
+        except Exception as e:
+            print(f"❌ Failed to change local directory: {e}")
+
+    def make_directory(self, remote_dir_path):
+        """Creates a new directory on the FTP server."""
+        if not self.connected:
+            print("❌ Not connected to FTP server.")
+            return False
+        if not remote_dir_path:
+            print("Usage: mkdir <remote_directory_path>")
+            return False
+            
+        try:
+            self.ftp.mkd(remote_dir_path)
+            print(f"📁 Directory '{remote_dir_path}' created on server.")
+            return True
+        except FTPError as e:
+            print(f"❌ Error creating directory '{remote_dir_path}': {e}")
+            return False
+
+    def remove_directory(self, remote_dir_path):
+        """Removes a directory from the FTP server."""
+        if not self.connected:
+            print("❌ Not connected to FTP server.")
+            return False
+        if not remote_dir_path:
+            print("Usage: rmdir <remote_directory_path>")
+            return False
+            
+        try:
+            self.ftp.rmd(remote_dir_path)
+            print(f"🗑️ Directory '{remote_dir_path}' removed from server.")
+            return True
+        except FTPError as e:
+            print(f"❌ Error removing directory '{remote_dir_path}': {e}")
+            return False
+
+    def delete_file(self, remote_file_path):
+        """Deletes a file from the FTP server."""
+        if not self.connected:
+            print("❌ Not connected to FTP server.")
+            return False
+        if not remote_file_path:
+            print("Usage: delete <remote_file_path>")
+            return False
+            
+        try:
+            self.ftp.delete(remote_file_path)
+            print(f"🗑️ File '{remote_file_path}' deleted from server.")
+            return True
+        except FTPError as e:
+            print(f"❌ Error deleting file '{remote_file_path}': {e}")
+            return False
+
+    def rename_item(self, from_path, to_path=None):
+        """Renames a file or directory on the FTP server."""
+        if not self.connected:
+            print("❌ Not connected to FTP server.")
+            return False
+        if not from_path:
+            print("Usage: rename <old_path> [new_path]")
+            return False
+            
+        # Prompt for the new name if not provided.
+        if not to_path:
+            to_path = input("✏️ New file name (include extension): ").strip()
+            
+        try:
+            self.ftp.rename(from_path, to_path)
+            print(f"📄 Renamed '{from_path}' to '{to_path}' on server.")
+            return True
+        except FTPError as e:
+            print(f"❌ Error renaming '{from_path}' to '{to_path}': {e}")
+            return False
+
+    class ProgressCallback:
+        """Callback class to track upload/download progress."""
+        def __init__(self, file_size, operation="Transfer"):
+            self.file_size = file_size
+            self.transferred = 0
+            self.operation = operation
+            
+        def __call__(self, data):
+            self.transferred += len(data)
+            FTPClient.show_progress_bar(self.transferred, self.file_size, self.operation)
+
+    # --- Transfer Operations ---
+    def upload_file(self, local_path, remote_path=None):
+        """
+        Uploads a single file, but **scans it with ClamAV first**.
+        If the scan fails or finds a virus, the upload is cancelled.
+        """
+        if not self.connected:
+            print("❌ Not connected to FTP server.")
+            return False
+            
+        local_path = local_path.strip('"')
+        if not os.path.exists(local_path):
+            print(f"❌ File '{local_path}' not found")
+            return False
+
+        # --- CRITICAL STEP: Scan the file before proceeding with the upload. ---
+        scan_result = self.scan_file_with_clamav(local_path)
+        if scan_result != SCAN_RESULT_CLEAN:
+            print("🛑 Upload cancelled due to scan result.")
+            return False
+
+        # If the file is clean, proceed with the FTP upload.
+        try:
+            if not remote_path:
+                remote_path = os.path.basename(local_path)
+            file_size = os.path.getsize(local_path)
+            # Khởi tạo callback để theo dõi tiến trình
+            progress_callback = self.ProgressCallback(file_size, "Upload")
+
+            print(f"📤 Uploading '{local_path}' to server as '{remote_path}'...")
+            self.ftp.stor(local_path, remote_path, binary=(self.transfer_type == 'binary')
+                          , callback = progress_callback)
+
+            print("✅ Upload successful.")
+            return True
+            
+        except FTPError as e:
+            print(f"❌ Upload error: {e}")
+            return False
+
+    def download_file(self, remote_path, local_path=None):
+        """Downloads a single file from the server."""
+        if not self.connected:
+            print("❌ Not connected to FTP server.")
+            return False
+            
+        try:
+            if not local_path:
+                local_path = os.path.basename(remote_path)
+                
+            file_size = self.ftp.size(remote_path)
+
+            progress_callback = self.ProgressCallback(file_size, "Download")
+
+            print(f"⬇️ Downloading '{remote_path}' from server...")            
+            self.ftp.retr(remote_path, local_path, binary=(self.transfer_type == 'binary')
+                          , callback = progress_callback)
+                    
+            print(f"✅ Downloaded: {remote_path} to {local_path}")
+            return True
+            
+        except FTPError as e:
+            print(f"\n❌ Download failed: {e}")
+            return False
+
+    def upload_files(self, local_dir=None):
+        """
+        Implements 'mput' functionality to upload multiple files from a local
+        directory, potentially recursively.
+        """
+        if not self.connected:
+            print("❌ Not connected to FTP server.")
+            return
+            
+        print("📤 Multi-file upload")
+        if not local_dir:
+            local_dir = input("📁 Enter local folder to upload from (or drag and drop): ").strip().strip('"')
+            
+        if not local_dir:
+            local_dir = '.'
+            
+        if not os.path.isdir(local_dir):
+            print(f"❌ Folder not found or invalid: {local_dir}")
+            return
+
+        # Ask the user if they want to upload subdirectories too.
+        recursive = input("⬆️ Recursively upload sub-directories? [Y/N]: ").strip().lower() == 'y'
+        
+        original_server_dir = self.ftp.pwd()
+        success_count = 0
+        fail_count = 0
+
+        # Build a list of all files that need to be uploaded.
+        files_to_upload = []
+        if recursive:
+            for dirpath, _, filenames in os.walk(local_dir):
+                for f in filenames:
+                    files_to_upload.append(os.path.join(dirpath, f))
+        else:
+            for f in os.listdir(local_dir):
+                full_path = os.path.join(local_dir, f)
+                if os.path.isfile(full_path):
+                    files_to_upload.append(full_path)
+
+        # Iterate through the list and upload each file.
+        for local_full_path in files_to_upload:
+            # If prompting is enabled, ask for confirmation for each file.
+            if self.prompt_enabled:
+                confirm = input(f"⬆️ Upload {local_full_path}? [Y/N]: ").strip().lower()
+                if confirm != 'y':
+                    print(f"⏭️ Skipped: {local_full_path}")
+                    continue
+
+            try:
+                # --- Handle subdirectory creation on the remote server ---
+                relative_path = os.path.relpath(local_full_path, local_dir)
+                remote_dir_part = os.path.dirname(relative_path)
+                remote_filename = os.path.basename(relative_path)
+
+                if remote_dir_part:
+                    remote_dir_part_unix = remote_dir_part.replace('\\', '/')
+                    dir_components = remote_dir_part_unix.split('/')
+                    
+                    # Create each directory component if it doesn't exist.
+                    for component in dir_components:
+                        try:
+                            self.ftp.cwd(component)
+                        except Exception:
+                            try:
+                                self.ftp.mkd(component)
+                                self.ftp.cwd(component)
+                            except Exception as e:
+                                print(f"❌ Failed to create/access remote directory '{component}': {e}")
+                                raise e # Stop processing this file
+
+                print(f"🌍 Server CWD is now: {self.ftp.pwd()}")
+                # Use the existing upload_file method, which includes the virus scan.
+                if self.upload_file(local_full_path, remote_filename):
+                    success_count += 1
+                else:
+                    fail_count += 1
+
+            except Exception as e:
+                print(f"❌ Failed to upload {local_full_path}: {e}")
+                fail_count += 1
+            finally:
+                # IMPORTANT: Always return to the original directory on the server.
+                try:
+                    self.ftp.cwd(original_server_dir)
+                except Exception as e:
+                    print(f"⚠️ Warning: Failed to return to original server directory: {e}")
+
+        print(f"\n✅ Upload finished. Success: {success_count}, Failed: {fail_count}")
+
+    def download_directory_recursively(self, remote_dir, local_dir):
+        """A helper function to recursively download a directory's contents."""
+        try:
+            # Create the local directory if it doesn't exist.
+            os.makedirs(local_dir, exist_ok=True)
+            print(f"📂 Syncing remote '{remote_dir}' to local '{os.path.abspath(local_dir)}'")
+            
+            original_server_dir = self.ftp.pwd()
+            
+            try:
+                self.ftp.cwd(remote_dir)
+            except Exception as e:
+                print(f"❌ Failed to enter remote directory '{remote_dir}': {e}")
+                return
+            
+            print(f"📁 Processing server directory: {self.ftp.pwd()}")
+            items = self.ftp.nlst()
+
+            for item_name in items:
+                try:
+                    # A simple way to check if an item is a directory is to try changing into it.
+                    self.ftp.cwd(item_name)
+                    self.ftp.cwd('..')
+                    # If the above worked, it's a directory. Recurse into it.
+                    new_local_dir = os.path.join(local_dir, item_name)
+                    self.download_directory_recursively(item_name, new_local_dir)
+                except FTPPermError:
+                    # If we couldn't CWD, it's a file. Download it.
+                    local_file_path = os.path.join(local_dir, item_name)
+                    self.download_file(item_name, local_file_path)
+
+            # Go back up to the parent directory on the server.
+            self.ftp.cwd(original_server_dir)
+
+        except (FTPPermError, FTPError) as e:
+            print(f"❌ Error processing directory '{remote_dir}': {e}")
+            try:
+                # Attempt to return to original directory even on error.
+                self.ftp.cwd(original_server_dir)
+            except FTPError:
+                pass
+
+    def download_files(self, remote_target):
+        """
+        Implements 'mget' functionality to download a remote directory recursively.
+        """
+        if not self.connected:
+            print("❌ Not connected to FTP server.")
+            return
+            
+        print(f"📥 Multi-file/Directory download for: '{remote_target}'")
+        
+        # Ask user where to save the files locally.
+        local_destination = input(f"📁 Enter local folder to save into (default: ./{remote_target}): ").strip()
+        if not local_destination:
+            local_destination = remote_target.split('/')[-1]
+
+        original_server_dir = self.ftp.pwd()
+        print(f"Files will be saved to '{os.path.abspath(local_destination)}'")
+
+        success = True
+
+        try:
+            self.download_directory_recursively(remote_target, local_destination)
+        except Exception as e:
+            print(f"❌ A critical error occurred during download: {e}")
+            success = False
+        finally:
+            # Always try to return to the starting directory.
+            try:
+                self.ftp.cwd(original_server_dir)
+            except FTPError as e:
+                print(f"⚠️ Warning: Could not return to original server directory '{original_server_dir}': {e}")
+                success = False
+                
+        if success:
+            print("\n✅ Download finished.")
+        else:
+            print("\n⚠️ Download completed with errors.")
+
+    # --- Settings and Configuration ---
+    def toggle_passive_mode(self, mode=None):
+        """Toggles or sets the FTP passive mode."""
+        if not self.connected:
+            print("❌ Not connected to FTP server.")
+            return
+            
+        if mode is None:
+            # If no mode is specified, flip the current setting.
+            self.ftp.set_pasv(not self.ftp.passive_mode)
+        elif mode.lower() == 'on':
+            self.ftp.set_pasv(True)
+        elif mode.lower() == 'off':
+            self.ftp.set_pasv(False)
+        else:
+            print("❓ Usage: passive <on/off>")
+            return
+            
+        print(f"🌐 Passive mode {'ON' if self.ftp.passive_mode else 'OFF'}")
+
+    def set_transfer_mode(self, mode):
+        """Sets the file transfer mode to ASCII or binary."""
+        if mode.lower() == 'binary':
+            self.transfer_type = 'binary'
+        elif mode.lower() == 'ascii':
+            self.transfer_type = 'ascii'
+        else:
+            print("❓ Usage: ascii or binary")
+            return
+            
+        print(f"🔄 Transfer mode set to {self.transfer_type}")
+        
+        # If connected, immediately send the TYPE command to the server.
+        if self.connected:
+            try:
+                self.ftp.set_binary_mode(self.transfer_type == 'binary')
+            except (AttributeError, FTPError):
+                pass # The server will be notified before each transfer anyway.
+
+    def toggle_prompt(self):
+        """Toggles the confirmation prompt for multi-file operations (mget/mput)."""
+        self.prompt_enabled = not self.prompt_enabled
+        print(f"🔁 Prompting is now {'✅ ON' if self.prompt_enabled else '🚫 OFF'} for mget/mput operations.")
+
+    def show_status(self):
+        """Displays the current status of the FTP session."""
+        if not self.connected:
+            print("❌ Not connected to any FTP server.")
+            return
+            
+        try:
+            # Send a NOOP command to check if the connection is still alive.
+            self.ftp.voidcmd("NOOP")
+            print("✅ FTP connection is active.")
+            print(f"📍 Current directory: {self.ftp.pwd()}")
+            print(f"🔄 Transfer mode: {self.transfer_type}")
+            print(f"🌐 Passive mode: {'ON' if self.ftp.passive_mode else 'OFF'}")
+            print(f"🔁 Prompting: {'ON' if self.prompt_enabled else 'OFF'}")
+            print(f"🔬 ClamAV Agent: {CLAMAV_AGENT_HOST}:{CLAMAV_AGENT_PORT}")
+        except FTPError as e:
+            print(f"❌ FTP connection is closed or broken: {e}")
+
+    def show_help(self):
+        """Displays a list of all available commands."""
+        print(
+            '--- File/Directory Commands ---\n'
+            'ls                List files/folders on server\n'
+            'cd <dir>          Change directory on server\n'
+            'pwd               Show current server directory\n'
+            'lcd <dir>         Change directory on local machine\n'
+            'mkdir <dir>       Create folder on server\n'
+            'rmdir <dir>       Delete folder on server\n'
+            'delete <file>     Delete a file on server\n'
+            'rename <file>     Rename a file on server\n'
+            '--- Transfer Commands ---\n'
+            'get <rem> [loc]   Download a single file (remote to local)\n'
+            'put <loc>         Upload a single file (local to remote), scans first\n'
+            'mget <rem_dir>    Download a full directory recursively\n'
+            'mput [loc_dir]    Upload multiple files from a local directory\n'
+            '--- Settings ---\n'
+            'prompt            Toggle confirmation for mget/mput\n'
+            'ascii/binary      Set file transfer mode\n'
+            'passive <on/off>  Toggle passive FTP mode\n'
+            'set_clamav_agent  Set ClamAV agent host and port\n'
+            '--- General ---\n'
+            'open <host> <port> <user> <pass>  Connect to FTP server\n'
+            'close             Disconnect from FTP server\n'
+            'status            Show current session status\n'
+            'quit/bye          Exit the FTP client\n'
+            'help/?            Show this help message\n'
+        )
+
+    # --- Command Handler ---
+    def handle_command(self, command):
+        """Parses and dispatches user commands to the appropriate methods."""
+        if not command.strip():
+            return True # Continue loop for empty command.
+            
+        try:
+            # Use shlex to handle quoted arguments correctly (e.g., paths with spaces).
+            parts = shlex.split(command)
+        except ValueError as e:
+            print(f"❌ Invalid command syntax: {e}")
+            return True
+            
+        cmd = parts[0].lower()
+        args = parts[1:]
+
+        try:
+            # This large block maps the command string to the corresponding class method.
+            if cmd in ('quit', 'bye'):
+                self.disconnect_ftp()
+                print("👋 Exiting. Goodbye!")
+                return False # Signal to exit the main loop.
+                
+            elif cmd == 'open':
+                if len(args) < 4:
+                    print("Usage: open <host> <port> <username> <password>")
+                    return True
+                host, port, username, password = args[0], int(args[1]), args[2], args[3]
+                self.connect_ftp(host, username, password, port)
+                
+            elif cmd == 'close':
+                self.disconnect_ftp()
+                
+            elif cmd == 'ls':
+                self.list_files()
+                
+            elif cmd == 'cd':
+                if args:
+                    self.change_directory(args[0])
+                else:
+                    print("Usage: cd <directory>")
+                    
+            elif cmd == 'pwd':
+                self.print_working_directory()
+                
+            elif cmd == 'lcd':
+                if args:
+                    self.local_change_directory(args[0])
+                else:
+                    print("Usage: lcd <directory>")
+                    print(f"Current local directory: {os.getcwd()}")
+                    
+            elif cmd == 'mkdir':
+                if args:
+                    self.make_directory(args[0])
+                else:
+                    print("Usage: mkdir <directory>")
+                    
+            elif cmd == 'rmdir':
+                if args:
+                    self.remove_directory(args[0])
+                else:
+                    print("Usage: rmdir <directory>")
+                    
+            elif cmd == 'delete':
+                if args:
+                    self.delete_file(args[0])
+                else:
+                    print("Usage: delete <filename>")
+                    
+            elif cmd == 'rename':
+                if len(args) >= 2:
+                    self.rename_item(args[0], args[1])
+                elif len(args) == 1:
+                    self.rename_item(args[0])
+                else:
+                    print("Usage: rename <old_name> [new_name]")
+                    
+            elif cmd in ('get', 'recv'):
+                if args:
+                    local_path = args[1] if len(args) > 1 else None
+                    self.download_file(args[0], local_path)
+                else:
+                    print("Usage: get <remote_filename> [local_filename]")
+                    
+            elif cmd == 'put':
+                if args:
+                    remote_path = args[1] if len(args) > 1 else None
+                    self.upload_file(args[0], remote_path)
+                else:
+                    print("Usage: put <local_filename> [remote_filename]")
+                    
+            elif cmd == 'mget':
+                if args:
+                    self.download_files(args[0])
+                else:
+                    print("Usage: mget <remote_directory>")
+                    
+            elif cmd == 'mput':
+                local_dir = args[0] if args else None
+                self.upload_files(local_dir)
+                
+            elif cmd == 'prompt':
+                self.toggle_prompt()
+                
+            elif cmd == 'ascii':
+                self.set_transfer_mode('ascii')
+                
+            elif cmd == 'binary':
+                self.set_transfer_mode('binary')
+                
+            elif cmd == 'passive':
+                mode = args[0] if args else None
+                self.toggle_passive_mode(mode)
+                
+            elif cmd == 'status':
+                self.show_status()
+                
+            elif cmd == 'set_clamav_agent':
+                self.set_clamav_agent_config()
+                
+            elif cmd in ('help', '?'):
+                self.show_help()
+                
+            else:
+                print(f"❓ Unknown command: {cmd}. Type 'help' for available commands.")
+                
+        except Exception as e:
+            print(f"❌ Error processing command '{cmd}': {e}")
+            
+        return True # Signal to continue the main loop.
+
+
+def main():
+    """The main entry point of the application. Runs the command loop."""
+    client = FTPClient()
+    print("🚀 FTP Client with ClamAV Integration 🚀")
+    print("🧠 Type 'help' or '?' for available commands.")
+    print("💡 Use 'open <host> <port> <username> <password>' to connect.")
+    
+    # The main REPL (Read-Eval-Print Loop).
+    while True:
+        try:
+            # Create a dynamic prompt that shows the connection status and current directory.
+            if client.connected:
+                try:
+                    current_dir = client.ftp.pwd()
+                    prompt_str = f"ftp:{current_dir}> "
+                except FTPError:
+                    # If pwd fails, the connection might be broken.
+                    prompt_str = "ftp:[disconnected]> "
+            else:
+                prompt_str = "ftp> "
+                
+            command = input(prompt_str).strip()
+            # If handle_command returns False, it means the user typed 'quit' or 'bye'.
+            if not client.handle_command(command):
+                break
+                
+        except (KeyboardInterrupt, EOFError):
+            # Handle Ctrl+C or Ctrl+D gracefully.
+            print("\n👋 Interrupted. Closing connection.")
+            client.disconnect_ftp()
+            break
+        except Exception as e:
+            print(f"❌ Unexpected error: {e}")
+
+
+if __name__ == "__main__":
     main()